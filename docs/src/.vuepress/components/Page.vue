--- conflicted
+++ resolved
@@ -61,11 +61,7 @@
 
   .page-meta,
   .page-nav {
-<<<<<<< HEAD
-    padding: 1rem 0 3rem;
-=======
     padding: 1.5rem 0 3rem;
->>>>>>> c8d68849
   }
 
   @media (max-width: 419px) {
