--- conflicted
+++ resolved
@@ -105,44 +105,10 @@
 				],
 			},
 			{
-<<<<<<< HEAD
-=======
 				text: "Browser Sandboxing",
 				link: get_i18n_link(langCode, "/concepts/sandboxing")
 			},
 			{
-				text: "Arweave File System (ArFS)",
-				link: get_i18n_link(langCode, "/concepts/arfs/arfs.html"),
-				collapsible: true,
-				children: [
-					{
-						text: "ArFS",
-						link: get_i18n_link(langCode, "/concepts/arfs/arfs.html"),
-					},
-					{
-						text: "Data Model",
-						link: get_i18n_link(langCode, "/concepts/arfs/data-model.html"),
-					},
-					{
-						text: "Entity Types",
-						link: get_i18n_link(langCode, "/concepts/arfs/entity-types.html"),
-					},
-					{
-						text: "Content Types",
-						link: get_i18n_link(langCode, "/concepts/arfs/content-types.html"),
-					},
-					{
-						text: "Privacy",
-						link: get_i18n_link(langCode, "/concepts/arfs/privacy.html"),
-					},
-					{
-						text: "Schema Diagrams",
-						link: get_i18n_link(langCode, "/concepts/arfs/schema-diagrams.html"),
-					},
-				],
-			},
-			{
->>>>>>> 8123e2d1
 				text: get_i18n_str(langCode, "concepts-vouch", "Vouch"),
 				link: get_i18n_link(langCode, "/concepts/vouch.html"),
 			}
