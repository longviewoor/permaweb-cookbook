--- conflicted
+++ resolved
@@ -25,16 +25,12 @@
   ],
 
   theme: defaultTheme({
-<<<<<<< HEAD
-    navbar:[
-      { text: 'GitHub', link: 'https://github.com/twilson63/permaweb-cookbook' }
-=======
     navbar: [
+     { text: 'GitHub', link: 'https://github.com/twilson63/permaweb-cookbook' },
       {
         text: 'Starter Kits',
         link: '/kits/'
       }
->>>>>>> 47d98a84
     ],
     sidebar: [
       {
