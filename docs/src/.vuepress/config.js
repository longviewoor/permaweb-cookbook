--- conflicted
+++ resolved
@@ -252,7 +252,6 @@
             link: '/guides/deploying-psts'
           },
           {
-<<<<<<< HEAD
             text: 'Execution Machine',
             collapsible: true,
             children: [{
@@ -286,8 +285,6 @@
             }]
           },
           {
-=======
->>>>>>> dbddf476
             text: 'GraphQL',
             link: '/guides/querying-arweave/queryingArweave',
             collapsible: false,
