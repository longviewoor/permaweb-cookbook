import { description } from '../../package';

import { defaultTheme } from '@vuepress/theme-default';
import { containerPlugin } from '@vuepress/plugin-container';
import { mediumZoomPlugin } from '@vuepress/plugin-medium-zoom';
import { searchPlugin } from '@vuepress/plugin-search';

export default {
  base: '/',
  /**
   * Ref：https://v1.vuepress.vuejs.org/config/#title
   */
  title: 'Cooking with the Permaweb',
  /**
   * Ref：https://v1.vuepress.vuejs.org/config/#description
   */
  description: description,

  /**
   * Extra tags to be injected to the page HTML `<head>`
   *
   * ref：https://v1.vuepress.vuejs.org/config/#head
   */
  head: [
    ['meta', { name: 'apple-mobile-web-app-capable', content: 'yes' }],
    [
      'meta',
      {
        name: 'apple-mobile-web-app-status-bar-style',
        content: 'black'
      }
    ],
    [
      'link',
      {
        rel: 'icon',
        type: 'image/ico',
        sizes: '16x16',
        href: '/Permaweb_Cookbook.ico'
      }
    ],
    ['link', { rel: 'preconnect', href: 'https://fonts.googleapis.com' }],
    ['link', { rel: 'preconnect', href: 'https://fonts.gstatic.com' }],
    [
      'link',
      {
        rel: 'stylesheet',
        href: 'https://fonts.googleapis.com/css2?family=Inter:wght@100;200;300;400;500;600&display=swap'
      }
    ],
    [
      'script',
      {
        defer: true,
        src: 'https://ackee-l09o.onrender.com/tracker.js',
        'data-ackee-server': 'https://ackee-l09o.onrender.com',
        async: true,
        'data-ackee-domain-id': 'a6bf4de4-a529-452d-a611-6296c8af1b58'
      }
    ]
  ],

  markdown: {
    code: {
      lineNumbers: false
    }
  },

  theme: defaultTheme({
    repo: "https://github.com/twilson63/permaweb-cookbook",
    editLink: true,
    editLinkPattern: ':repo/edit/:branch/docs/src/:path',
    colorMode: 'dark',
    sidebar: [
      {
        text: 'Getting Started',
        link: '/getting-started/',
        collapsible: true,
        children: [
          {
            text: 'Welcome',
            link: '/getting-started/welcome'
          },
          {
            text: 'Hello World (No Code)',
            link: '/getting-started/quick-starts/hw-no-code'
          },
          {
            text: 'Hello World (CLI)',
            link: '/getting-started/quick-starts/hw-cli'
          },
          {
            text: 'Hello World (With Code)',
            link: '/getting-started/quick-starts/hw-code'
          },
          {
            text: 'Hello World (NodeJS)',
            link: '/getting-started/quick-starts/hw-nodejs'
          },
          {
            text: 'Contributing',
            link: '/getting-started/contributing'
          }
        ]
      },
      {
        text: 'Core Concepts',
        link: '/concepts/',
        collapsible: true,
        children: [
          {
            text: `Posting Transactions`,
            link: `/concepts/post-transactions`,
            collapsible: true,
            children: [
              {
                text: 'arweave-js',
                link: '/guides/posting-transactions/arweave-js'
              },
              {
                text: 'bundlr.network',
                link: '/guides/posting-transactions/bundlr'
              },
              {
                text: 'dispatch',
                link: '/guides/posting-transactions/dispatch'
              }
            ]
          },
          {
            text: 'Metadata (Tags)',
            link: '/concepts/tags'
          },
          {
            text: `Querying`,
            link: `/concepts/queryTransactions`
          },
          {
            text: `Fetching Data`,
            link: `/guides/http-api.md`
          },
          {
            text: 'Transaction Types',
            children: [
              {
                text: 'Bundles',
                link: '/concepts/bundles'
              },
              {
                text: 'Path Manifests',
                link: '/concepts/manifests'
              }
            ]
          },
          {
            text: 'Wallets and Keys',
            link: '/concepts/keyfiles-and-wallets'
          },
          {
            text: 'Permaweb',
            link: '/concepts/permaweb',
            collapsible: false,
            children: [
              {
                text: 'Permaweb Applications',
                link: '/concepts/permawebApplications'
              },
              {
                text: 'Gateway Services',
                link: '/concepts/gateways'
              },
              {
                text: 'Bundling Services',
                link: '/concepts/bundlers'
              }
            ]
          },
          {
            text: 'SmartWeave',
            link: '/concepts/smartweave',
            collapsible: false,
            children: [
              {
                text: 'Arweave Name System (ArNS)',
                link: '/concepts/arns'
              },
              {
                text: 'Atomic Tokens',
                link: '/concepts/atomic-tokens.md'
              },
              {
                text: 'Profit Sharing Tokens (PSTs)',
                link: '/concepts/psts'
              },
              {
                text: 'Vouch',
                link: '/concepts/vouch'
              }
            ]
          }
        ]
      },
      {
        text: 'Guides',
        link: '/guides/',
        collapsible: true,
        children: [
          {
            text: 'ArProfile',
            link: '/guides/arprofile'
          },
          {
            text: 'DNS Integration',
            collapsible: true,
            children: [
              {
                text: 'Server Side',
                link: '/guides/dns-integration/server-side'
              },
              {
                text: 'Spheron',
                link: '/guides/dns-integration/spheron'
              }
            ]
          },
          {
            text: `Deploying Apps`,
            collapsible: true,
            children: [
              {
                text: 'arkb',
                link: '/guides/deployment/arkb'
              },
              {
                text: 'Bundlr',
                link: '/guides/deployment/bundlr-cli'
              },
              {
                text: 'Github Action',
                link: '/guides/deployment/github-action'
              }
            ]
          },
          {
            text: `Deploying PathManifests`,
            link: '/guides/deploying-manifests/deployingManifests',
            collapsible: false,
            children: [
              {
                text: 'arweave.app',
                link: '/guides/deploying-manifests/arweave-app'
              },
              {
                text: 'ardrive',
                link: '/guides/deploying-manifests/ardrive'
              },
              {
                text: 'bundlr.network',
                link: '/guides/deploying-manifests/bundlr'
              }
            ]
          },
          {
            text: 'Deploying PSTs',
            collapsible: false,
            link: '/guides/deploying-psts'
          },
          {
            text: 'Execution Machine',
            collapsible: true,
            children: [
              {
                text: 'Introduction',
                link: '/guides/exm/intro.md'
              },
              {
                text: 'API Token',
                link: '/guides/exm/api.md'
              },
              {
                text: 'JS SDK',
                collapsible: true,
                children: [
                  {
                    text: 'Execution Machine SDK',
                    link: '/guides/exm/js-sdk/sdk-intro.md'
                  },
                  {
                    text: 'Deploy with SDK',
                    link: '/guides/exm/js-sdk/sdk-deploy.md'
                  },
                  {
                    text: 'Write with SDK',
                    link: '/guides/exm/js-sdk/sdk-write.md'
                  },
                  {
                    text: 'Read with SDK',
                    link: '/guides/exm/js-sdk/sdk-read.md'
                  }
                ]
              }
            ]
          },
          {
            text: 'GraphQL',
            link: '/guides/querying-arweave/queryingArweave',
            collapsible: false,
            children: [
              {
                text: 'ArDB',
                link: '/guides/querying-arweave/ardb'
              },
              {
                text: 'ar-gql',
                link: '/guides/querying-arweave/ar-gql'
              },
              {
                text: 'Search Indexing Service',
                link: '/guides/querying-arweave/search-indexing-service'
              }
            ]
          },
          {
            text: 'SmartWeave',
            collapsible: true,
            children: [
              {
                text: 'Atomic Tokens',
                link: '/guides/atomic-tokens/intro'
              },
              {
                text: 'Vouch',
                link: '/guides/vouch'
              },
              {
                text: 'Warp',
                collapsible: false,
                children: [
                  {
                    text: 'Intro',
                    link: '/guides/smartweave/warp/intro.md'
                  },
                  {
                    text: 'Deploying Contracts',
                    link: '/guides/smartweave/warp/deploying-contracts.md'
                  },
                  {
                    text: 'Read Contract State',
                    link: '/guides/smartweave/warp/readstate.md'
                  },
                  {
                    text: 'Write Contract Interactions',
                    link: '/guides/smartweave/warp/write-interactions.md'
                  },
                  {
                    text: 'Evolve Contract',
                    link: '/guides/smartweave/warp/evolve.md'
                  }
                ]
              }
            ]
          },
          {
            text: `Testing`,
            collapsible: true,
            children: [
              {
                text: 'arlocal',
                collapsible: false,
                link: '/guides/testing/arlocal'
              }
            ]
          }
        ]
      },
      {
        text: 'References',
        link: '/references/',
        collapsible: true,
        children: [
          {
            text: 'GraphQL',
            collapsible: false,
            link: '/references/gql'
          },
          {
            text: 'HTTP API',
            collapsible: false,
            link: '/references/http-api'
          }
        ]
      },
      {
        text: 'Starter Kits',
        link: '/kits/',
        collapsible: true,
        children: [
          {
            text: 'React',
            link: '/kits/react/'
          },
          {
            text: 'Svelte',
            link: '/kits/svelte/'
          },
          {
            text: 'Vue',
            link: '/kits/vue/'
          }
        ]
      }
    ]
  }),

  /**
   * Apply plugins
   */
  plugins: [
    mediumZoomPlugin({
      selector: ':not(.not-zoomable)'
    }),
    containerPlugin({
      type: 'info'
    }),
<<<<<<< HEAD
    searchPlugin({
      locales: {
        '/': {
          placeholder: 'Search',
        },
      },
    }),
=======
>>>>>>> 6a0e258f
  ]
};<|MERGE_RESOLUTION|>--- conflicted
+++ resolved
@@ -422,7 +422,6 @@
     containerPlugin({
       type: 'info'
     }),
-<<<<<<< HEAD
     searchPlugin({
       locales: {
         '/': {
@@ -430,7 +429,5 @@
         },
       },
     }),
-=======
->>>>>>> 6a0e258f
   ]
 };