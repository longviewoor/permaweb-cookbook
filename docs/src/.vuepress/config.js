--- conflicted
+++ resolved
@@ -156,13 +156,11 @@
                   text: 'Intro',
                   link: '/guides/smartweave/warp/readme.md'
                 }, {
-<<<<<<< HEAD
                   text: 'Deploying Contracts',
                   link: '/guides/smartweave/warp/deploying-contracts.md'
-=======
+                }, {
                   text: 'Readstate',
                   link: '/guides/smartweave/warp/readstate.md'
->>>>>>> dea6ed0e
                 }]
               }
             ]
