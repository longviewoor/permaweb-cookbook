---
home: false
pageClass: background-image
sidebar: false
---

<div class="home-header">
<div>
<h1 class="title">Build on the Permaweb</h1>
<p class="slug">A curated collection of developer guides & more to build on the Permaweb. All in one place.</p>
</div>
<div class="btn-container">
<a class="home-btn" href="/getting-started/welcome.html">Welcome</a>
</div>
</div>
<div class="home-row">
  <div class="home-box">
    <div style="display: flex;justify-content: space-between;align-items: start;">
      <img src="/hello-world.svg" alt="hello-world" />
      <div style="margin-left: 8px;">
        <div style="font-family: Inter;font-size: 22.65px;font-weight: 500;">Hello World</div>
        <p style="margin:0;padding:0;padding-top: 4px;font-family: Inter;font-size: 14px;font-weight: 400;color: #999999;">Getting started with the Permaweb</p>
      </div>
    </div>
    <div style="font-family: Inter; font-size: 14px;font-weight: 400;color: #1D1D1D;">
If you haven’t built on Arweave yet, this is the place to start. A great intro.
    </div>
    <div style="">
<<<<<<< HEAD
      <a href="/getting-started/quick-starts/hw-no-code.html" style="display:flex;gap:8px;font-family: Inter; font-size: 14px; font-weight: 400;color: #0E7CFF;">Lets Go <img src="/lets-go.svg" /></a>
=======
      <a href="/getting-started/index.html" style="display:flex;gap:8px;font-family: Inter; font-size: 14px; font-weight: 400;color: #0E7CFF;">Lets Go <img src="/lets-go.svg" /></a>
>>>>>>> adda4224
    </div>
  </div>
  <div class="home-box">
    <div style="display: flex;justify-content: space-between;align-items: start;">
      <img src="/core-concept.svg" alt="hello-world" />
      <div style="margin-left: 8px;">
        <div style="font-family: Inter;font-size: 22.65px;font-weight: 500;">Concepts</div>
        <p style="margin:0;padding:0;padding-top: 4px;font-family: Inter;font-size: 14px;font-weight: 400;color: #999999;">Comprehensive building blocks for developers</p>
      </div>
    </div>
    <div style="font-family: Inter; font-size: 14px;font-weight: 400;color: #1D1D1D;">
Get the lay of the land for building on arweave, this is must know stuff.
    </div>
    <div style="">
      <a href="/concepts/index.html" style="display:flex;gap:8px;font-family: Inter; font-size: 14px; font-weight: 400;color: #0E7CFF;">Getting Started <img src="/lets-go.svg" /></a>
    </div>
  </div>
  <div class="home-box">
    <div style="display: flex;justify-content: space-between;align-items: start;">
      <img src="/guides.svg" alt="hello-world" />
      <div style="margin-left: 8px;">
        <div style="font-family: Inter;font-size: 22.65px;font-weight: 500;">Guides</div>
        <p style="margin:0;padding:0;padding-top: 4px;font-family: Inter;font-size: 14px;font-weight: 400;color: #999999;">Specific deployments made easy</p>
      </div>
    </div>
    <div style="font-family: Inter; font-size: 14px;font-weight: 400;color: #1D1D1D;">
Snack-sized guides, focused on most widely used tools for devs.
    </div>
    <div style="">
      <a href="/guides/index.html" style="display:flex;gap:8px;font-family: Inter; font-size: 14px; font-weight: 400;color: #0E7CFF;">Get started <img src="/lets-go.svg" /></a>
    </div>
  </div>
  
</div>
<div  class="home-row" style="margin-top: 16px;">
  <div class="double-box">
    <div style="display: flex;justify-content: space-between;align-items: start;">
      <img src="/featured.svg" alt="hello-world" />
      <div style="margin-left: 8px;">
        <div style="font-family: Inter;font-size: 22.65px;font-weight: 500;">Featured Contributor</div>
        <p style="margin:0;padding:0;padding-top: 4px;font-family: Inter;font-size: 14px;font-weight: 400;color: #999999;">The resources are created by and for the Arweave Community.</p>
      </div>
    </div>
    <div style="display:flex;justify-content:start;gap:16px;align-items: center;">
      <img style="border-radius: 999px;" src="https://avatars.githubusercontent.com/u/85306700?s=60&v=4" alt="avatar" />
      <div style="display:flex;flex-direction: column; gap: 8px">
        <div style="font-family: Inter; font-size: 14px;font-weight: 700;color: #1D1D1D;">atticusofsparta</div>
        <div style="font-family: Inter; font-size: 14px;font-weight: 400;color: #1D1D1D;">Expanding the frontier of decentralization</div>
      </div>
    </div>
    <div style="">
      <a target="_blank" href="https://github.com/twilson63/permaweb-cookbook/graphs/contributors" style="display:flex;gap:8px;font-family: Inter; font-size: 14px; font-weight: 400;color: #0E7CFF;">See all contributors <img src="/lets-go.svg" /></a>
    </div>
  </div>
  <div class="home-box">
    <div style="display: flex;justify-content: space-between;align-items: start;">
      <img src="/contribute.svg" alt="hello-world" />
      <div style="margin-left: 8px;">
        <div style="font-family: Inter;font-size: 22.65px;font-weight: 500;">Contribute</div>
        <p style="margin:0;padding:0;padding-top: 4px;font-family: Inter;font-size: 14px;font-weight: 400;color: #999999;">Share your knowledge</p>
      </div>
    </div>
    <div style="font-family: Inter; font-size: 14px;font-weight: 400;color: #1D1D1D;">
This is a grassroots project to make it easy to build on Arweave. Add to the knowledge base via github.
    </div>
    <div style="">
      <a href="/getting-started/contributing.html" style="display:flex;gap:8px;font-family: Inter; font-size: 14px; font-weight: 400;color: #0E7CFF;">Github repo here I come <img src="/lets-go.svg" /></a>
    </div>
  </div>
  </div><|MERGE_RESOLUTION|>--- conflicted
+++ resolved
@@ -26,11 +26,7 @@
 If you haven’t built on Arweave yet, this is the place to start. A great intro.
     </div>
     <div style="">
-<<<<<<< HEAD
       <a href="/getting-started/quick-starts/hw-no-code.html" style="display:flex;gap:8px;font-family: Inter; font-size: 14px; font-weight: 400;color: #0E7CFF;">Lets Go <img src="/lets-go.svg" /></a>
-=======
-      <a href="/getting-started/index.html" style="display:flex;gap:8px;font-family: Inter; font-size: 14px; font-weight: 400;color: #0E7CFF;">Lets Go <img src="/lets-go.svg" /></a>
->>>>>>> adda4224
     </div>
   </div>
   <div class="home-box">
