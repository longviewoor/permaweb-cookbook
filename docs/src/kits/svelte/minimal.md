# Minimal Svelte Starter Kit

This guide will walk you through in a step by step flow to configure your development environment to build and deploy a permaweb application.

## Prerequisites

-   Know typescript
-   NodeJS v18 or greater
-   Know Svelte - [https://svelte.dev](https://svelte.dev)
-   Know git and common terminal commands

## Development Dependencies

-   TypeScript
-   esbuild
-   w3

## Steps

### Create Project

<CodeGroup>
<CodeGroupItem title="NPM">

```console:no-line-numbers
mkdir myproject
cd myproject
npm init -y
npm install -D svelte esbuild typescript esbuild-svelte tinro svelte-preprocess
```


  </CodeGroupItem>
  <CodeGroupItem title="YARN">
  
```console:no-line-numbers
mkdir myproject
cd myproject
yarn init -y
yarn add -D svelte esbuild typescript esbuild-svelte tinro svelte-preprocess
```

  </CodeGroupItem>
</CodeGroup>

## Create buildscript.js

```js
import fs from "fs";
import esbuild from "esbuild";
import esbuildSvelte from "esbuild-svelte";
import sveltePreprocess from "svelte-preprocess";

//make sure the directoy exists before stuff gets put into it
if (!fs.existsSync("./dist/")) {
	fs.mkdirSync("./dist/");
}
esbuild
	.build({
		entryPoints: [`./src/main.ts`],
		bundle: true,
		outdir: `./dist`,
		mainFields: ["svelte", "browser", "module", "main"],
		// logLevel: `info`,
		splitting: true,
		write: true,
		format: `esm`,
		plugins: [
			esbuildSvelte({
				preprocess: sveltePreprocess(),
			}),
		],
	})
	.catch((error, location) => {
		console.warn(`Errors: `, error, location);
		process.exit(1);
	});

//use a basic html file to test with
fs.copyFileSync("./index.html", "./dist/index.html");
```

## Modify package.json

Set `type` to `module`, add a build script

```json
{
  "type": "module"
  ...
  "scripts": {
    "build": "node buildscript.js"
  }
}
```

## Create `src` directory and some src files

```sh
mkdir src
touch src/main.ts
touch src/app.svelte
touch src/counter.svelte
touch src/about.svelte
```

### Main.ts

```ts
import App from "./app.svelte";

new App({
	target: document.body,
});
```

### app.svelte

```html
<script lang="ts">
	import { Route, router } from "tinro";
	import Counter from "./counter.svelte";
	import About from "./about.svelte";

	// add hash routing for permaweb support
	router.mode.hash();
</script>
<nav><a href="/">Home</a> | <a href="/about">About</a></nav>
<Route path="/"><Counter /></Route>
<Route path="/about"><About /></Route>
```

::: info Hash Routing
You will notice the `router.mode.hash()` setting in the script session, this is important to configure your application to use hash based routing, which will enable url support when running that application on a path, like `https://[gateway]/[TX]`
:::

### counter.svelte

```html
<script lang="ts">
	let count = 0;

	function inc() {
		count += 1;
	}
</script>
<h1>Hello Permaweb</h1>
<button on:click="{inc}">Inc</button>
<p>Count: {count}</p>
```

### about.svelte

```html
<h1>About Page</h1>
<p>Minimal About Page</p>
<a href="/">Home</a>
```

## Add index.html

```html
<!doctype html>
<html lang="en">
  <head>
    <meta charset="UTF-8" />
    <link rel="icon" type="image/svg+xml" href="/vite.svg" />
    <meta name="viewport" content="width=device-width, initial-scale=1.0" />
    <title>Vite + Svelte + TS</title>
  </head>
  <body>
    <div id="app"></div>
    <script type="module" src="./main.js"></script>
  </body>
</html>
```


## Deploy Permanently

### Generate Wallet

We need the `arweave` package to generate a wallet

<CodeGroup>
<CodeGroupItem title="NPM">

```console:no-line-numbers
npm install --save arweave
```

  </CodeGroupItem>
  <CodeGroupItem title="YARN">
  
```console:no-line-numbers
yarn add arweave -D
```

  </CodeGroupItem>
</CodeGroup>

then run this command in the terminal

```sh
node -e "require('arweave').init({}).wallets.generate().then(JSON.stringify).then(console.log.bind(console))" > wallet.json
```

<<<<<<< HEAD
### install Turbo

```sh
yarn add -D @ardrive/turbo-sdk
```

### Fund Your Wallet
 
Turbo uses Turbo Credits to upload data to Arweave. You can purchase Turbo Credits with a variety of fiat currencies or crypto tokens. Below is an example for funding your wallet with 10 USD. It will open a browser window to complete the purchase using Stripe.

```console:no-line-numbers
turbo top-up --wallet-file wallet.json --currency USD --value 10
```

Be sure to replace `wallet.json` with the path to your Arweave wallet.

### update package.json
=======
### Fund Wallet
You will need to fund your wallet with ArDrive Turbo credits. To do this, enter [ArDrive](https://app.ardrive.io) and import your wallet.
Then, you can purchase turbo credits for your wallet.

### Setup Permaweb-Deploy

<CodeGroup>
  <CodeGroupItem title="NPM">
  
```console:no-line-numbers
npm install --global permaweb-deploy
```

  </CodeGroupItem>
  <CodeGroupItem title="YARN">
  
```console:no-line-numbers
yarn global add permaweb-deploy
```

  </CodeGroupItem>
</CodeGroup>

### Update vite.config.ts

```ts
import { defineConfig } from 'vite'
import { svelte } from '@sveltejs/vite-plugin-svelte'

export default defineConfig({
  plugins: [svelte()],
  base: './'
})
```

### Update package.json
>>>>>>> a7165998

```json
{
  ...
  "scripts": {
    ...
<<<<<<< HEAD
    "deploy": "turbo upload-folder --folder-path dist --wallet-file wallet.json > latest-manifest.json"
  }
  ...
}
```

This will upload your build folder to the permaweb, and save all of the details of the upload to a file named "latest-manifest.json". That way, you'll have a reference for the manifest TxId to use later.

=======
    "deploy": "DEPLOY_KEY=$(base64 -i wallet.json) permaweb-deploy --ant-process << ANT-PROCESS >> --deploy-folder build"
  }
  ...
}
```

::: info
Replace << ANT-PROCESS >> with your ANT process id.
:::

### Run build

Now it is time to generate a build, run

<CodeGroup>
  <CodeGroupItem title="NPM">
  
```console:no-line-numbers
npm run build
```

  </CodeGroupItem>
  <CodeGroupItem title="YARN">
  
```console:no-line-numbers
yarn build
```

  </CodeGroupItem>
</CodeGroup>
>>>>>>> a7165998

### Run deploy

Finally we are good to deploy our first Permaweb Application

<CodeGroup>
  <CodeGroupItem title="NPM">
  
```console:no-line-numbers
npm run deploy
```

  </CodeGroupItem>
  <CodeGroupItem title="YARN">
  
```console:no-line-numbers
yarn deploy
```

  </CodeGroupItem>
</CodeGroup>

::: info ERROR
If you receive an error `Insufficient funds`, make sure you remembered to fund your deployment wallet with ArDrive Turbo credits.
:::

<<<<<<< HEAD
=======
### Response

You should see a response similar to the following:

```shell
Deployed TxId [<<tx-id>>] to ANT [<<ant-process>>] using undername [<<undername>>]
```

Your Svelte app can be found at `https://arweave.net/<< tx-id >>`.

::: tip SUCCESS
You should now have a Svelte Application on the Permaweb! Great Job!
:::

>>>>>>> a7165998
## Repository

A completed version of this example is available here: [https://github.com/twilson63/permaweb-minimal-svelte-starter](https://github.com/twilson63/permaweb-minimal-svelte-starter)

## Summary

This is a minimal version of publishing a Svelte application on the permaweb, but you may want more features, like hot-reloading and tailwind, etc. Check out `hypar` for a turnkey starter kit. [HypAR](https://github.com/twilson63/hypar)<|MERGE_RESOLUTION|>--- conflicted
+++ resolved
@@ -205,25 +205,6 @@
 node -e "require('arweave').init({}).wallets.generate().then(JSON.stringify).then(console.log.bind(console))" > wallet.json
 ```
 
-<<<<<<< HEAD
-### install Turbo
-
-```sh
-yarn add -D @ardrive/turbo-sdk
-```
-
-### Fund Your Wallet
- 
-Turbo uses Turbo Credits to upload data to Arweave. You can purchase Turbo Credits with a variety of fiat currencies or crypto tokens. Below is an example for funding your wallet with 10 USD. It will open a browser window to complete the purchase using Stripe.
-
-```console:no-line-numbers
-turbo top-up --wallet-file wallet.json --currency USD --value 10
-```
-
-Be sure to replace `wallet.json` with the path to your Arweave wallet.
-
-### update package.json
-=======
 ### Fund Wallet
 You will need to fund your wallet with ArDrive Turbo credits. To do this, enter [ArDrive](https://app.ardrive.io) and import your wallet.
 Then, you can purchase turbo credits for your wallet.
@@ -260,23 +241,12 @@
 ```
 
 ### Update package.json
->>>>>>> a7165998
 
 ```json
 {
   ...
   "scripts": {
     ...
-<<<<<<< HEAD
-    "deploy": "turbo upload-folder --folder-path dist --wallet-file wallet.json > latest-manifest.json"
-  }
-  ...
-}
-```
-
-This will upload your build folder to the permaweb, and save all of the details of the upload to a file named "latest-manifest.json". That way, you'll have a reference for the manifest TxId to use later.
-
-=======
     "deploy": "DEPLOY_KEY=$(base64 -i wallet.json) permaweb-deploy --ant-process << ANT-PROCESS >> --deploy-folder build"
   }
   ...
@@ -307,7 +277,6 @@
 
   </CodeGroupItem>
 </CodeGroup>
->>>>>>> a7165998
 
 ### Run deploy
 
@@ -334,8 +303,6 @@
 If you receive an error `Insufficient funds`, make sure you remembered to fund your deployment wallet with ArDrive Turbo credits.
 :::
 
-<<<<<<< HEAD
-=======
 ### Response
 
 You should see a response similar to the following:
@@ -350,11 +317,6 @@
 You should now have a Svelte Application on the Permaweb! Great Job!
 :::
 
->>>>>>> a7165998
-## Repository
-
-A completed version of this example is available here: [https://github.com/twilson63/permaweb-minimal-svelte-starter](https://github.com/twilson63/permaweb-minimal-svelte-starter)
-
 ## Summary
 
 This is a minimal version of publishing a Svelte application on the permaweb, but you may want more features, like hot-reloading and tailwind, etc. Check out `hypar` for a turnkey starter kit. [HypAR](https://github.com/twilson63/hypar)